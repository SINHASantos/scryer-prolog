--- conflicted
+++ resolved
@@ -222,107 +222,7 @@
 
 impl Machine {
     pub fn with_test_streams() -> Self {
-<<<<<<< HEAD
         Machine::new(MachineConfig::in_memory())
-=======
-        use ref_thread_local::RefThreadLocal;
-
-        let mut machine_st = MachineState::new();
-
-        let user_input = Stream::Null(StreamOptions::default());
-        let user_output = Stream::from_owned_string("".to_owned(), &mut machine_st.arena);
-        let user_error = Stream::stderr(&mut machine_st.arena);
-
-        let runtime = tokio::runtime::Builder::new_current_thread()
-            .enable_all()
-            .build()
-            .unwrap();
-
-        let mut wam = Machine {
-            machine_st,
-            indices: IndexStore::new(),
-            code: Code::new(),
-            user_input,
-            user_output,
-            user_error,
-            load_contexts: vec![],
-            runtime,
-            #[cfg(feature = "ffi")]
-            foreign_function_table: Default::default(),
-        };
-
-        let mut lib_path = current_dir();
-
-        lib_path.pop();
-        lib_path.push("lib");
-
-        wam.add_impls_to_indices();
-
-        bootstrapping_compile(
-            Stream::from_static_string(
-                LIBRARIES.borrow()["ops_and_meta_predicates"],
-                &mut wam.machine_st.arena,
-            ),
-            &mut wam,
-            ListingSource::from_file_and_path(
-                atom!("ops_and_meta_predicates.pl"),
-                lib_path.clone(),
-            ),
-        )
-        .unwrap();
-
-        bootstrapping_compile(
-            Stream::from_static_string(LIBRARIES.borrow()["builtins"], &mut wam.machine_st.arena),
-            &mut wam,
-            ListingSource::from_file_and_path(atom!("builtins.pl"), lib_path.clone()),
-        )
-        .unwrap();
-
-        if let Some(ref mut builtins) = wam.indices.modules.get_mut(&atom!("builtins")) {
-            load_module(
-                &mut wam.machine_st,
-                &mut wam.indices.code_dir,
-                &mut wam.indices.op_dir,
-                &mut wam.indices.meta_predicates,
-                &CompilationTarget::User,
-                builtins,
-            );
-
-            import_builtin_impls(&wam.indices.code_dir, builtins);
-        } else {
-            unreachable!()
-        }
-
-        lib_path.pop(); // remove the "lib" at the end
-
-        bootstrapping_compile(
-            Stream::from_static_string(include_str!("../loader.pl"), &mut wam.machine_st.arena),
-            &mut wam,
-            ListingSource::from_file_and_path(atom!("loader.pl"), lib_path.clone()),
-        )
-        .unwrap();
-
-        wam.configure_modules();
-
-        if let Some(loader) = wam.indices.modules.get(&atom!("loader")) {
-            load_module(
-                &mut wam.machine_st,
-                &mut wam.indices.code_dir,
-                &mut wam.indices.op_dir,
-                &mut wam.indices.meta_predicates,
-                &CompilationTarget::User,
-                loader,
-            );
-        } else {
-            unreachable!()
-        }
-
-        wam.load_special_forms();
-        wam.load_top_level();
-        wam.configure_streams();
-
-        wam
->>>>>>> 4077040d
     }
 
     pub fn test_load_file(&mut self, file: &str) -> Vec<u8> {
@@ -336,8 +236,6 @@
     }
 
     pub fn test_load_string(&mut self, code: &str) -> Vec<u8> {
-        use std::io::Read;
-
         let stream = Stream::from_owned_string(
             code.to_owned(),
             &mut self.machine_st.arena,
